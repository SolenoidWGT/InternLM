#!/usr/bin/env python
# -*- encoding: utf-8 -*-

import socket
import time
import traceback
from functools import partial
from typing import Iterable

import numpy as np
import torch
import torch.distributed as dist
from torch import nn
from torch.utils.data import DataLoader

import internlm
from internlm.core.context import ParallelMode
from internlm.core.context import global_context as gpc
from internlm.core.naive_amp import NaiveAMPModel
from internlm.core.scheduler import SchedulerMetricHook
from internlm.core.trainer import TrainState
from internlm.data.batch_sampler import StaticBatchSampler, get_dpsampler_dataloader
from internlm.data.collaters import jsonl_ds_collate_fn, packed_collate_fn
from internlm.data.dataset import get_dataset_dict
from internlm.data.dummy_dataset import RandomDataset
from internlm.data.packed_dataset import (
    PackedDataset,
    PackedDatasetWithoutCuSeqlen,
    get_packed_dataset_without_short_length,
)
from internlm.data.utils import DATASET_TYPE_IDS_MAP, unpack_data
from internlm.model.loss import FlashGPTLMLoss
from internlm.model.metrics import AccPerplex
from internlm.monitor import initialize_monitor_manager, send_alert_message, set_env_var
from internlm.monitor.monitor import monitor_manager as mm
from internlm.solver.beta2_scheduler import Beta2Scheduler
from internlm.solver.lr_scheduler import FineTuneCosineAnnealingWarmupLR
from internlm.solver.optimizer import HybridZeroOptimizer
from internlm.utils.common import (
    BatchSkipper,
    DummyProfile,
    get_master_node,
    get_megatron_flops,
    launch_time,
    parse_args,
)
from internlm.utils.evaluation import evaluate_on_val_dls
from internlm.utils.logger import get_logger, initialize_uniscale_logger
from internlm.utils.megatron_timers import megatron_timer as timer
from internlm.utils.model_checkpoint import CheckpointManager
from internlm.utils.parallel import (
    get_parallel_log_file_name,
    is_no_pp_or_last_stage,
    sync_model_param,
    sync_model_param_within_tp,
)
from internlm.utils.registry import MODEL_INITIALIZER
from internlm.utils.simple_memory_profiler import (
    SimpleMemoryProfiler,
    build_activation_config,
)
from internlm.utils.writer import Writer

# global llm logger
logger = get_logger(__file__)


def initialize_distributed_env(config: str, launcher: str = "slurm", master_port: int = 8888, seed: int = 1024):
    """
    Initialize distributed environment for distributed training.

    Args:
        config (str): Config file path.
        launcher (str): Launcher for launching distributed environment, can be slurm or torch. "slurm" by default.
        master_port (str): The master port for distributed training. 8888 by default.
        seed (int, optional): Specified random seed for every process. 1024 by default.
    """

    torch.cuda.empty_cache()

    if launcher == "torch":
        internlm.launch_from_torch(config=config, seed=seed)
    elif launcher == "slurm":
        internlm.launch_from_slurm(
            config=config,
            host=get_master_node(),
            port=master_port,
            seed=seed,
        )
    else:
        assert launcher in ["slurm", "torch"], "launcher only support slurm or torch"


def initialize_llm_logger(start_time: str):
    """
    Initialize customed uniscale logger.

    Args:
        start_time (str): The launch time of current training job.

    Returns: The instance of uniscale logger.
    """

    uniscale_logger = initialize_uniscale_logger(
        job_name=gpc.config.JOB_NAME, launch_time=start_time, file_name=get_parallel_log_file_name()
    )
    if uniscale_logger is not None:
        global logger
        logger = uniscale_logger

    return uniscale_logger


def initialize_model():
    """
    Initialize model.

    Returns: The neural network model to be trained or evaluated.
    """

    model = MODEL_INITIALIZER.get_module(module_name=gpc.config.model_type)(**(gpc.config.model))
    if isinstance(model, nn.ModuleList):
        model = nn.ModuleList(
            [
                NaiveAMPModel(
                    model=_m,
                    output_to_fp32=False,  # manually controlled by interleaved pipleline scheduler
                    dtype=gpc.config.model.get("dtype", torch.half),
                    sync_buffer=False,
                )
                for _m in model
            ]
        )
    else:
        model = NaiveAMPModel(
            model=model,
            output_to_fp32=is_no_pp_or_last_stage(),
            dtype=gpc.config.model.get("dtype", torch.half),
            sync_buffer=False,
        )

    # This sync is very important, cause the model weights kept in optimizer are copied
    # from the origin parameters in the memory, so we should make sure the dp sync
    # does not influence the model weights in optimizer be different with the origin parameters.
    sync_model_param(model, parallel_mode=ParallelMode.DATA)

    # This function is needed to make sure parameters that are not splitted by tensor parallelism are
    # the same across tensor parallelism.
    sync_model_param_within_tp(model)

    return model


def get_train_data_loader(num_worker: int = 0):
    """
    Generate and return the training data loader.

    Returns: A tuple of (train_dl, dataset_types).
    """

    # Get the dataset types
    dataset_types = None
    dataset_types = list(DATASET_TYPE_IDS_MAP.keys())
    data_cfg = gpc.config.data

    # Get the sample weight dictionary
    train_folder = data_cfg.train_folder

    if not train_folder:
        train_ds = RandomDataset(num_samples=1000000, max_len=data_cfg.seq_len)
        if data_cfg.pack_sample_into_one:
            train_ds = PackedDatasetWithoutCuSeqlen(
                train_ds, max_length_per_sample=data_cfg.seq_len, packed_length=data_cfg.packed_length
            )
        else:
            train_ds = PackedDataset(
                train_ds, max_length_per_sample=data_cfg.seq_len, packed_length=data_cfg.packed_length
            )
    else:
        train_ds = get_packed_dataset_without_short_length(
            folder=data_cfg.train_folder,
            packed_length=data_cfg.packed_length,
            max_length_per_sample=data_cfg.seq_len,
            show_progress=dist.get_rank() == 0,
            min_length=data_cfg.min_length,
            min_length_dict=data_cfg.get("min_length_dict", {}),
            pack_into_one_sample=data_cfg.pack_sample_into_one,
        )

    # partition already completed
    # assert isinstance(train_ds, (PackedDataset, PackedDatasetWithoutCuSeqlen))
    if isinstance(train_ds, (PackedDataset, PackedDatasetWithoutCuSeqlen)):
        datasets = [train_ds]
    else:
        datasets = train_ds.datasets

    # Create the training dataset sampler
    train_sampler = StaticBatchSampler(
        datasets,
        batch_size=data_cfg.micro_num,
        rampup_batch_size=data_cfg.rampup_batch_size,
        micro_bsz=data_cfg.micro_bsz,
        seed=1024,
        drop_last=True,
        data_rank=gpc.get_local_rank(ParallelMode.DATA),
        data_world_size=gpc.get_world_size(ParallelMode.DATA),
    )

    train_collate_fn = partial(packed_collate_fn, packed_length=data_cfg.packed_length)

    # Create the training data loader
    train_dl = DataLoader(
        dataset=train_ds,
        batch_sampler=train_sampler,
        num_workers=num_worker,
        pin_memory=True,
        collate_fn=train_collate_fn,
        persistent_workers=True,
    )

    return train_dl, dataset_types


def get_validation_data_loader(num_worker: int = 0):
    """Generate and return the validation data loader."""

    data_cfg = gpc.config.data

    if not data_cfg.valid_folder:
        val_ds = RandomDataset(num_samples=gpc.get_world_size(ParallelMode.DATA) * 500, max_len=data_cfg.seq_len)
    else:
        val_ds = get_dataset_dict(folder=data_cfg.valid_folder, split="")

    if not isinstance(val_ds, dict):
        val_ds = {"val": val_ds}

    val_collate_fn = partial(jsonl_ds_collate_fn, max_length_per_sample=data_cfg.seq_len)

    val_dls = {}
    for val_name, ds in val_ds.items():
        # making the batch_size of validate larger can speed up the evaluation, but it should not be too large,
        # otherwise too much data may be dropped
        batch_size = min(
            data_cfg.valid_micro_num * data_cfg.micro_bsz, len(ds) // gpc.get_world_size(ParallelMode.DATA)
        )
        batch_size = batch_size // data_cfg.micro_bsz * data_cfg.micro_bsz

        if batch_size == 0 and gpc.is_rank_for_log():
            logger.info(f"skip validate {val_name}.")
            continue

        val_dls[val_name] = get_dpsampler_dataloader(
            ds, shuffle=False, num_workers=num_worker, batch_size=batch_size, collate_fn=val_collate_fn, drop_last=True
        )  # drop_last=True, otherwise it may cause problems in the last batch

        if gpc.is_rank_for_log():
            logger.info(
                f"load validation dataset {val_name} with valid batch size {str(batch_size)} and "
                f"samples {str(len(val_dls[val_name]))}."
            )

    return val_dls


def load_new_batch(train_dl: DataLoader, train_iter: Iterable, train_state: TrainState):
    """
    Load and return the new batch data based on training data loader.

    Args:
        train_dl (torch.utils.data.DataLoader): Dataloader for training.
        train_iter (Iterable): Data iterator from which get a batch of data, obtained by calling iter(dataloader).
        train_state (TrainState): Current training state.

    Returns: A batch data and the updated train_iter.
    """

    timer("batch-gen").start()
    try:
        batch = next(train_iter)  # structure is ({'input_ids': Tensor, 'cu_seqlens': Tensor}, Tensor)
        next(train_state.batch_sampler_iter)
    except StopIteration:
        train_iter = iter(train_dl)
        batch = next(train_iter)
        train_state.batch_sampler_iter = iter(train_state.batch_sampler)
        next(train_state.batch_sampler_iter)
        train_state.num_consumed_samples_in_epoch = 0
    timer("batch-gen").stop()

    if batch[0].get("type_ids", None) is not None:
        # if use_flash_attn is False, we need to unpack type_ids
        if not gpc.config.model.use_flash_attn:
            batch[0]["type_ids"] = unpack_data(batch[0]["type_ids"], batch[0]["cu_seqlens"])

    return batch, train_iter


def initialize_optimizer(model: nn.Module):
    """
    Initialize optimizer.

    Args:
        model (torch.nn.Module): Your model instance to be trained or evaluated.

    Returns: A tuple of (optimizer, beta2_scheduler, lr_scheduler).
    """
    adam_cfg = gpc.config.adam
    naive_optimizer = torch.optim.AdamW(
        params=[{"params": model.parameters(), "weight_decay": adam_cfg.weight_decay}],
        lr=adam_cfg.lr,
        betas=(adam_cfg.adam_beta1, adam_cfg.adam_beta2),
        eps=adam_cfg.adam_eps,
    )

    optimizer = HybridZeroOptimizer(
        naive_optimizer, grad_scal_cfg=gpc.config.grad_scaler, zero_cfg=gpc.config.hybrid_zero_optimizer
    )

    beta2_scheduler = Beta2Scheduler(optimizer=naive_optimizer, **gpc.config.beta2_scheduler)

    lr_scheduler = FineTuneCosineAnnealingWarmupLR(optimizer, **gpc.config.lr_scheduler)

    return optimizer, beta2_scheduler, lr_scheduler


def initialize_llm_profile(profiling: bool = False, start_time: str = None):
    """Initialize and return the profiler context manager instance."""

    if profiling and gpc.get_local_rank(ParallelMode.DATA) == 0 and gpc.get_local_rank(ParallelMode.TENSOR) == 0:
        llm_profile = torch.profiler.profile
        logger.info(f"Do profiling in rank {gpc.get_global_rank()}!")
    else:
        llm_profile = DummyProfile

    return llm_profile(
        activities=[torch.profiler.ProfilerActivity.CPU, torch.profiler.ProfilerActivity.CUDA],
        schedule=torch.profiler.schedule(skip_first=5, wait=1, warmup=1, active=1, repeat=1),
        on_trace_ready=torch.profiler.tensorboard_trace_handler(
            f"{gpc.config.JOB_NAME}/{start_time}/traces/rank{gpc.get_global_rank()}_"
            + f"dp{gpc.get_local_rank(ParallelMode.DATA)}_"
            + f"tp{gpc.get_local_rank(ParallelMode.TENSOR)}_"
            + f"pp{gpc.get_local_rank(ParallelMode.PIPELINE)}",
        ),
        with_stack=True,
        with_modules=True,
    )


def record_current_batch_training_metrics(
    get_tflops_func,
    logger,
    writer,
    success_update,
    batch_count,
    batch,
    train_state,
    optimizer,
    beta2_scheduler,
    trainer,
    start_time,
    loss,
    grad_norm,
    metric,
    update_panel,
):
    """
    Print some training metrics of current batch.
    """

    set_env_var(key="LAST_ACTIVE_TIMESTAMP", value=int(time.time()))

    if success_update in (0, True):
        train_state.num_consumed_tokens += batch[1].nelement() * gpc.get_world_size(ParallelMode.DATA)
    if is_no_pp_or_last_stage():
        acc_perplex = metric.get_metric()

    if success_update and gpc.is_rank_for_log():
        lr = optimizer.param_groups[0]["lr"]
        if hasattr(trainer.engine.optimizer, "grad_scaler"):
            scaler = trainer.engine.optimizer.grad_scaler._scale.item()
        elif hasattr(trainer.engine.optimizer.optim, "grad_scaler"):
            scaler = trainer.engine.optimizer.optim.grad_scaler._scale.item()

        num_tokens_in_batch = batch[1].nelement()
        num_samples_in_batch = sum([len(b) - 1 for b in batch[0]["cu_seqlens"]])
        max_length_in_batch = max([(b[1:] - b[:-1]).max().item() for b in batch[0]["cu_seqlens"]])
        max_samples_in_batch = max([len(b) - 1 for b in batch[0]["cu_seqlens"]])
        min_samples_in_batch = min([len(b) - 1 for b in batch[0]["cu_seqlens"]])

        tk_per_gpu = 0
        tk_per_gpu = round(
            num_tokens_in_batch
            * gpc.get_world_size(ParallelMode.DATA)
            / gpc.get_world_size(ParallelMode.GLOBAL)
            / (time.time() - start_time),
            2,
        )

        tflops = get_tflops_func((time.time() - start_time))

        infos = {
            "tflops": tflops,
            "step": batch_count,
            "loss": loss.item(),
            "tgs (tokens/gpu/second)": tk_per_gpu,
            "lr": lr,
            "loss_scale": scaler,
            "grad_norm": grad_norm,
        }

        infos["micro_num"] = len(batch[1])
        infos["num_consumed_tokens"] = train_state.num_consumed_tokens
        infos["inf_nan_skip_batches"] = train_state.inf_nan_skip_batches
        infos["num_samples_in_batch"] = num_samples_in_batch  # the number of batches which have the most samples
        infos["largest_length"] = max_length_in_batch  # the longest input
        infos["largest_batch"] = max_samples_in_batch  # the batch with the most samples
        infos["smallest_batch"] = min_samples_in_batch
        infos["adam_beta2"] = beta2_scheduler.get_beta2()

        fwd_bwd_time = round(timer("fwd-bwd").elapsed(), 2)
        infos["fwd_bwd_time"] = fwd_bwd_time

        for key, value in acc_perplex.items():
            infos[key] = value

        line = ""
        for key, value in infos.items():
            line += f"{key}={value} "
            writer.add_scalar(key=key, value=value, step=train_state.step_count)

        if update_panel:
            logger.info(
                line,
                extra={
                    "step": batch_count,
                    "lr": lr,
                    "num_consumed_tokens": train_state.num_consumed_tokens,
                    "grad_norm": grad_norm,
                    "loss": loss.item(),
                    "flops": tflops,
                    "tgs": tk_per_gpu,
                    "acc": acc_perplex["acc"],
                    "perplexity": acc_perplex["perplexity"],
                    "fwd_bwd_time": fwd_bwd_time,
                },
            )
        else:
            logger.info(line)

        # if loss spike occurs, send alert info to feishu
        mm.monitor_loss_spike(alert_address=gpc.config.alert_address, step_count=batch_count, cur_step_loss=loss.item())


def main(args):
    # init setting
    skip_batches = gpc.config.data.skip_batches
    total_steps = gpc.config.data.total_steps
    valid_every = gpc.config.data.valid_every
    label_smoothing = gpc.config.loss.label_smoothing
    lr = gpc.config.adam.lr

    get_tflops_func = partial(
        get_megatron_flops,
        checkpoint=gpc.config.model.checkpoint,
        seq_len=gpc.config.SEQ_LEN,
        hidden_size=gpc.config.model.hidden_size,
        num_layers=gpc.config.model.num_layers,
        vocab_size=gpc.config.model.vocab_size,
        global_batch_size=gpc.config.data.micro_bsz * gpc.config.data.micro_num * gpc.get_world_size(ParallelMode.DATA),
        global_world_size=gpc.get_world_size(ParallelMode.GLOBAL),
        mlp_ratio=gpc.config.MLP_RATIO,
    )

    # get and broadcast current time
    current_time = launch_time()
    objs = [current_time]
    dist.broadcast_object_list(objs, src=0)
    current_time = objs[0]

    # initialize customed llm logger
    uniscale_logger = initialize_llm_logger(start_time=current_time)

    # initialize customed llm writer
    with open(args.config, "r") as f:
        config_lines = f.readlines()
    writer = Writer(
        job_name=gpc.config.JOB_NAME,
        launch_time=current_time,
        file_name=get_parallel_log_file_name(),
        tensorboard_folder=gpc.config.tensorboard_folder,
        resume_tb_folder=gpc.config.resume_tb_folder,
        config=config_lines,
        logger=logger,
        enable_tb=gpc.config.enable_tb,
    )

    # initialize and resume train state
    train_state = TrainState(gpc.config)

    # initialize model
    model = initialize_model()

    ckpt_manager = CheckpointManager(
        ckpt_config=gpc.config.ckpt,
        model=model,
        model_config=gpc.config.model,
        feishu_address=gpc.config.alert_address,
    )

    # initialize loss function
    criterion = FlashGPTLMLoss(parallel_output=True, label_smoothing=label_smoothing)

    # initialize the train and validation data loader
    train_dl, dataset_types = get_train_data_loader(num_worker=4)
    val_dls = get_validation_data_loader()
    train_state.init_batch_sampler(train_dl)

    # Loading model weights must be done before zero is initialized.
    ckpt_manager.try_load_model(current_time)

    optimizer, beta2_scheduler, lr_scheduler = initialize_optimizer(model=model)

    # Loading other persistent training states.
    ckpt_manager.try_resume_traing(lr_scheduler, optimizer, lr, train_state, train_dl)

    # initialize metric for calculating accuracy and perplexity
    metric = AccPerplex(
        device=torch.cuda.current_device(),
        tp_pg=gpc.get_group(ParallelMode.TENSOR),
        dp_pg=gpc.get_group(ParallelMode.DATA),
        dataset_types=dataset_types,
    )

    # initialize trainer
    scheduler_hooks = [
        SchedulerMetricHook(
            metric=metric,
            skip=(
                gpc.is_using_pp()
                and hasattr(gpc.config.model, "num_chunks")
                and gpc.config.model.num_chunks > 1
                and gpc.config.parallel["pipeline"].get("interleaved_overlap", False)
            ),
        ),
    ]

    trainer, train_dl, _, _ = internlm.initialize_trainer(
        model=model,
        optimizer=optimizer,
        criterion=criterion,
        train_dataloader=train_dl,
        lr_scheduler=lr_scheduler,
        beta2_scheduler=beta2_scheduler,
        scheduler_hooks=scheduler_hooks,
    )

    # initialize simple memory profiler
    if args.profiling:
        memory_profiler = SimpleMemoryProfiler(
            model.model,
            optimizer.optim,
            log_folder=f"memory_trace/rank{gpc.get_global_rank()}_"
            + f"dp{gpc.get_local_rank(ParallelMode.DATA)}_"
            + f"tp{gpc.get_local_rank(ParallelMode.TENSOR)}",
            activation_config=build_activation_config(gpc.config.model.num_layers),
        )
    else:
        memory_profiler = None

    # initialize the batch skipper
    batch_skipper = BatchSkipper(skip_batches)

    trainer.train()

    # transfer the train data loader into train data iterator
    train_iter = iter(train_dl)

    with initialize_llm_profile(profiling=args.profiling, start_time=current_time) as prof:
        # start iterating the train data and begin training
        for batch_count in range(train_state.batch_count, total_steps):
            if batch_count % 50 == 0:
                torch.cuda.empty_cache()

            start_time = time.time()
            timer("one-batch").start()

            # load batch data
            batch, train_iter = load_new_batch(train_dl=train_dl, train_iter=train_iter, train_state=train_state)

            # record the consumed samples in training
            train_state.batch_count = batch_count
            train_state.num_consumed_samples_in_epoch += len(batch[1])
            if batch_skipper(batch_count):  # skip this batch
                if gpc.is_rank_for_log():
                    logger.info(f"Skip batch count:`{batch_count}`...")
                timer("one-batch").stop()
                continue

            # zero the grads of parameters
            trainer.zero_grad()
            # process data
            if batch[0].get("type_ids", None) is not None:
                metric.set_current_type_ids(type_ids=batch[0].pop("type_ids", None))

            # do forward and backward
            timer("fwd-bwd").start()
            _, _, loss = trainer.execute_schedule(
                batch, forward_only=False, return_loss=True, return_output_label=False
            )
            timer("fwd-bwd").stop()

            # update parameters, and returns (success_update, grad_norm)
            trainer_result = trainer.step()
            assert trainer_result is not None

            success_update, grad_norm_groups = trainer_result
            if success_update:  # update parameters successfully
                train_state.step_count += 1
            else:
                train_state.inf_nan_skip_batches += 1  # record the amount of updating parameters unsuccessfully.
                if -99.0 in grad_norm_groups and gpc.is_rank_for_log():  # -99.0 encodes a specific failure case
                    logger.warning(f"Warning: skip parameter update at step {batch_count}.")
                    send_alert_message(
                        address=gpc.config.alert_address,
                        message=f"Warning: skip parameter update at step {batch_count}.",
                    )

            # calculate and record the training metrics, eg. loss, accuracy and so on.
            record_current_batch_training_metrics(
                get_tflops_func=get_tflops_func,
                logger=logger,
                writer=writer,
                success_update=success_update,
                batch_count=batch_count,
                batch=batch,
                train_state=train_state,
                optimizer=optimizer,
                beta2_scheduler=beta2_scheduler,
                trainer=trainer,
                start_time=start_time,
                loss=loss,
                grad_norm=np.array(grad_norm_groups),
                metric=metric,
                update_panel=uniscale_logger is not None,
            )

            timer("one-batch").stop()

            # evaluate on validation data loaders
            if valid_every > 0 and train_state.step_count % valid_every == 0:
                evaluate_on_val_dls(
                    trainer=trainer,
                    val_dls=val_dls,
                    writer=writer,
                    logger=logger,
                    step_count=train_state.step_count,
                    update_panel=uniscale_logger is not None,
                )

<<<<<<< HEAD
        # checkpoint the training states in specific steps, which is determined by the args "checkpoint_every"
        # # save batch sampler that tracks the true consumed samples
        now_break = ckpt_manager.try_save_checkpoint(train_state)
        if now_break:
            break
=======
            # checkpoint the training states in specific steps, which is determined by the args "checkpoint_every"
            # # save batch sampler that tracks the true consumed samples
            ckpt_save_manager.try_save_checkpoint(train_state)

            if memory_profiler is not None:
                memory_profiler.step()

            prof.step()
>>>>>>> 53648dc0

    ckpt_manager.wait_async_upload_finish()


if __name__ == "__main__":
    args = parse_args()
    hostname = socket.gethostname()

    # initialize distributed environment
    initialize_distributed_env(config=args.config, launcher=args.launcher, master_port=args.port, seed=args.seed)
    assert hasattr(gpc, "config") and gpc.config is not None

    # initialize monitor manager context
    with initialize_monitor_manager(job_name=gpc.config.JOB_NAME, alert_address=gpc.config.alert_address):
        try:
            main(args)
        except Exception:
            format_trace = ""
            for line in traceback.format_exc().split("\n")[-10:]:
                format_trace += "\n" + line
            logger.error(
<<<<<<< HEAD
                f"Raise exception from {hostname} with rank id: {gpc.get_global_rank()}, trace:{format_trace}",
=======
                f"Raise exception from {hostname} with rank id: {gpc.get_global_rank()}\n{traceback.format_exc()}",
>>>>>>> 53648dc0
            )
            mm.monitor_exception(alert_address=gpc.config.alert_address, excp_info=traceback.format_exc())<|MERGE_RESOLUTION|>--- conflicted
+++ resolved
@@ -520,7 +520,7 @@
     optimizer, beta2_scheduler, lr_scheduler = initialize_optimizer(model=model)
 
     # Loading other persistent training states.
-    ckpt_manager.try_resume_traing(lr_scheduler, optimizer, lr, train_state, train_dl)
+    ckpt_manager.try_resume_training(lr_scheduler, optimizer, lr, train_state, train_dl)
 
     # initialize metric for calculating accuracy and perplexity
     metric = AccPerplex(
@@ -656,22 +656,16 @@
                     update_panel=uniscale_logger is not None,
                 )
 
-<<<<<<< HEAD
-        # checkpoint the training states in specific steps, which is determined by the args "checkpoint_every"
-        # # save batch sampler that tracks the true consumed samples
-        now_break = ckpt_manager.try_save_checkpoint(train_state)
-        if now_break:
-            break
-=======
             # checkpoint the training states in specific steps, which is determined by the args "checkpoint_every"
             # # save batch sampler that tracks the true consumed samples
-            ckpt_save_manager.try_save_checkpoint(train_state)
+            now_break = ckpt_manager.try_save_checkpoint(train_state)
+            if now_break:
+                break
 
             if memory_profiler is not None:
                 memory_profiler.step()
 
             prof.step()
->>>>>>> 53648dc0
 
     ckpt_manager.wait_async_upload_finish()
 
@@ -689,14 +683,7 @@
         try:
             main(args)
         except Exception:
-            format_trace = ""
-            for line in traceback.format_exc().split("\n")[-10:]:
-                format_trace += "\n" + line
             logger.error(
-<<<<<<< HEAD
-                f"Raise exception from {hostname} with rank id: {gpc.get_global_rank()}, trace:{format_trace}",
-=======
                 f"Raise exception from {hostname} with rank id: {gpc.get_global_rank()}\n{traceback.format_exc()}",
->>>>>>> 53648dc0
             )
             mm.monitor_exception(alert_address=gpc.config.alert_address, excp_info=traceback.format_exc())